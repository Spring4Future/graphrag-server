# Copyright (c) 2024 Microsoft Corporation.
# Licensed under the MIT License

"""A module containing build_steps method definition."""

import logging

from graphrag.index.config import PipelineWorkflowConfig, PipelineWorkflowStep

workflow_name = "create_final_relationships"

log = logging.getLogger(__name__)


def build_steps(
    config: PipelineWorkflowConfig,  # noqa: ARG001
) -> list[PipelineWorkflowStep]:
    """
    Create the final relationships table.

    ## Dependencies
    * `workflow:create_base_entity_graph`
    * `workflow:create_final_nodes`
    """
    return [
        {
<<<<<<< HEAD
            "id": "pre_embedding",
            "verb": "create_final_relationships_pre_embedding",
            "input": {"source": "workflow:create_base_entity_graph"},
        },
        {
            "id": "description_embedding",
            "verb": "text_embed",
            "enabled": not skip_description_embedding,
            "args": {
                "embedding_name": "relationship_description",
                "column": "description",
                "to": "description_embedding",
                **relationship_description_embed_config,
            },
        },
        {
            "verb": "create_final_relationships_post_embedding",
            "input": {
                "source": "pre_embedding"
                if skip_description_embedding
                else "description_embedding",
=======
            "verb": "create_final_relationships",
            "args": {},
            "input": {
                "source": "workflow:create_base_entity_graph",
>>>>>>> feb91962
                "nodes": "workflow:create_final_nodes",
            },
        },
    ]<|MERGE_RESOLUTION|>--- conflicted
+++ resolved
@@ -24,34 +24,10 @@
     """
     return [
         {
-<<<<<<< HEAD
-            "id": "pre_embedding",
-            "verb": "create_final_relationships_pre_embedding",
-            "input": {"source": "workflow:create_base_entity_graph"},
-        },
-        {
-            "id": "description_embedding",
-            "verb": "text_embed",
-            "enabled": not skip_description_embedding,
-            "args": {
-                "embedding_name": "relationship_description",
-                "column": "description",
-                "to": "description_embedding",
-                **relationship_description_embed_config,
-            },
-        },
-        {
-            "verb": "create_final_relationships_post_embedding",
-            "input": {
-                "source": "pre_embedding"
-                if skip_description_embedding
-                else "description_embedding",
-=======
             "verb": "create_final_relationships",
             "args": {},
             "input": {
                 "source": "workflow:create_base_entity_graph",
->>>>>>> feb91962
                 "nodes": "workflow:create_final_nodes",
             },
         },
